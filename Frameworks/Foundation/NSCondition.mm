/* Copyright (c) 2010 Sven Weidauer

Permission is hereby granted, free of charge, to any person obtaining a copy of this software and associated
documentation files (the "Software"), to deal in the Software without restriction, including without limitation the
rights to use, copy, modify, merge, publish, distribute, sublicense, and/or sell copies of the Software, and to permit
persons to whom the Software is furnished to do so, subject to the following conditions:

The above copyright notice and this permission notice shall be included in all copies or substantial portions of the
Software.

THE SOFTWARE IS PROVIDED "AS IS", WITHOUT WARRANTY OF ANY KIND, EXPRESS OR IMPLIED, INCLUDING BUT NOT LIMITED TO THE
WARRANTIES OF MERCHANTABILITY, FITNESS FOR A PARTICULAR PURPOSE AND NONINFRINGEMENT. IN NO EVENT SHALL THE AUTHORS OR
COPYRIGHT HOLDERS BE LIABLE FOR ANY CLAIM, DAMAGES OR OTHER LIABILITY, WHETHER IN AN ACTION OF CONTRACT, TORT OR
OTHERWISE, ARISING FROM, OUT OF OR IN CONNECTION WITH THE SOFTWARE OR THE USE OR OTHER DEALINGS IN THE SOFTWARE.
*/

#include "Starboard.h"
#include "Platform/EbrPlatform.h"
#include "Foundation/NSLock.h"

#include <math.h>
#include <pthread.h>

#ifdef NEEDTIMESPEC
struct timespec {
    long tv_sec;
    long tv_nsec;
};
#endif

#ifndef WIN32
#include <errno.h>
#endif

struct _mach_timeval {
    long tv_sec;
    long tv_usec;
};

@implementation NSCondition {
    pthread_mutex_t _mutex;
    pthread_cond_t _cond;
    idretaintype(NSString) _name;
}
- (instancetype)init {
    pthread_mutex_init(&_mutex, NULL);
    pthread_cond_init(&_cond, NULL);
    return self;
}

- (void)dealloc {
    int ret = pthread_mutex_destroy(&_mutex);
    assert(ret == 0);
    ret = pthread_cond_destroy(&_cond);
    assert(ret == 0);
    [super dealloc];
}

- (void)lock {
    pthread_mutex_lock(&_mutex);
}

- (void)unlock {
    pthread_mutex_unlock(&_mutex);
}

/**
 @Status Interoperable
*/
- (void)signal {
    pthread_cond_signal(&_cond);
}

/**
 @Status Interoperable
*/
- (void)broadcast {
    pthread_cond_broadcast(&_cond);
}

/**
 @Status Interoperable
*/
- (void)wait {
    pthread_cond_wait(&_cond, &_mutex);
}

/**
 @Status Interoperable
*/
- (BOOL)waitUntilDate:(NSDate*)date {
    int rc;
    struct timespec t = { 0 };
    struct EbrTimeval tv;
    NSTimeInterval d = [date timeIntervalSinceNow];

    EbrGetTimeOfDay(&tv);

    t.tv_sec = tv.tv_sec;
    t.tv_nsec = tv.tv_usec * 1000;

    t.tv_sec += (unsigned int)d;
    t.tv_nsec = (long)((double)t.tv_nsec + fmod(d, 1.0) * 1000000000.0);

    t.tv_sec += t.tv_nsec / 1000000000;
    t.tv_nsec %= 1000000000;

    switch ((rc = pthread_cond_timedwait(&_cond, &_mutex, &t))) {
        case 0:
            return YES;

        case 0x274c /* ETIMEDOUT in ios */:
            if ((rc = pthread_mutex_unlock(&_mutex)) != 0) {
                [NSException raise:NSInvalidArgumentException format:@"failed to unlock %@ (errno: %d)", self, rc];
            }
            return NO;

        default:
            if ((rc = pthread_mutex_unlock(&_mutex)) != 0) {
                [NSException raise:NSInvalidArgumentException format:@"failed to unlock %@ (errno: %d)", self, rc];
            }
            [NSException raise:NSInvalidArgumentException format:@"failed to lock %@ before date %@ (errno: %d)", self, date, rc];
            return NO;
    }
}

/**
 @Status Interoperable
*/
- (void)setName:(NSString*)newName {
    _name.attach([newName copy]);
}

/**
 @Status Interoperable
*/
- (NSString*)name {
    return _name;
}
@end

@implementation NSConditionLock {
    pthread_mutex_t _mutex;
    pthread_cond_t _cond;
    idretaintype(NSString) _name;
    NSInteger _value;
}

+ (instancetype)alloc {
    NSConditionLock* ret = [super alloc];
    return ret;
}

- (instancetype)init {
    return [self initWithCondition:0];
}

/**
 @Status Interoperable
*/
- (instancetype)initWithCondition:(NSInteger)value {
    pthread_mutex_init(&_mutex, NULL);
    pthread_cond_init(&_cond, NULL);
    _value = value;

    return self;
}

/**
 @Status Interoperable
*/
- (NSInteger)condition {
    return _value;
}

- (void)dealloc {
    int ret = pthread_mutex_destroy(&_mutex);
    assert(ret == 0);
    ret = pthread_cond_destroy(&_cond);
    assert(ret == 0);
    [super dealloc];
}

- (void)lock {
    pthread_mutex_lock(&_mutex);
}

- (void)unlock {
    pthread_mutex_unlock(&_mutex);
}

- (void)signal {
    pthread_cond_signal(&_cond);
}

- (void)broadcast {
    pthread_cond_broadcast(&_cond);
}

- (void)wait {
    pthread_cond_wait(&_cond, &_mutex);
}

- (BOOL)tryLock {
    return pthread_mutex_trylock(&_mutex) == 0;
}

<<<<<<< HEAD
=======
/**
 @Status Interoperable
*/
>>>>>>> 566f8dc2
- (void)lockWhenCondition:(NSInteger)condition {
    int rc;

    if ((rc = pthread_mutex_lock(&_mutex)) != 0) {
        [NSException raise:NSInvalidArgumentException format:@"failed to lock %@ (errno: %d)", self, rc];
    }

    while (_value != condition) {
        switch ((rc = pthread_cond_wait(&_cond, &_mutex))) {
            case 0:
                break;

            default:
                if ((rc = pthread_mutex_unlock(&_mutex)) != 0) {
                    [NSException raise:NSInvalidArgumentException format:@"failed to unlock %@ (errno: %d)", self, rc];
                }
                [NSException raise:NSInvalidArgumentException format:@"failed to lock %@ (errno: %d)", self, rc];
        }
    }
}

/**
 @Status Interoperable
*/
- (void)unlockWithCondition:(NSInteger)condition {
    _value = condition;
    int rc;
    if ((rc = pthread_cond_broadcast(&_cond)) != 0) {
        [NSException raise:NSInvalidArgumentException format:@"failed to broadcast %@ (errno: %d)", self, rc];
    }
    if ((rc = pthread_mutex_unlock(&_mutex)) != 0) {
        [NSException raise:NSInvalidArgumentException format:@"failed to unlock %@ (errno: %d)", self, rc];
    }
}

/**
 @Status Interoperable
*/
- (void)setName:(NSString*)newName {
    _name = newName;
}

/**
 @Status Interoperable
*/
- (NSString*)name {
    return _name;
}
@end<|MERGE_RESOLUTION|>--- conflicted
+++ resolved
@@ -205,12 +205,9 @@
     return pthread_mutex_trylock(&_mutex) == 0;
 }
 
-<<<<<<< HEAD
-=======
-/**
- @Status Interoperable
-*/
->>>>>>> 566f8dc2
+/**
+ @Status Interoperable
+*/
 - (void)lockWhenCondition:(NSInteger)condition {
     int rc;
 
