--- conflicted
+++ resolved
@@ -532,15 +532,9 @@
         case 'c':
             return [NSString stringWithFormat:@"%hhd", [self charValue]];
         case 'd':
-<<<<<<< HEAD
-            return [NSString stringWithFormat:@"%f", [self doubleValue]];
+            return [NSString stringWithFormat:@"%0.16g", [self doubleValue]];
         case 'f':
-            return [NSString stringWithFormat:@"%f", [self floatValue]];
-=======
-            return [NSString stringWithFormat:@"%0.16g", _val.getRawValue<double>()];
-        case 'f':
-            return [NSString stringWithFormat:@"%0.7g", _val.getRawValue<float>()];
->>>>>>> 002e0355
+            return [NSString stringWithFormat:@"%0.7g", [self floatValue]];
         case 'i':
             return [NSString stringWithFormat:@"%d", [self intValue]];
         case 'l':
