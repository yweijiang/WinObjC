--- conflicted
+++ resolved
@@ -90,16 +90,10 @@
     return sel_registerName([str UTF8String]);
 }
 
-<<<<<<< HEAD
-NSString* NSStringFromClass(Class cls) {
-    return [NSString stringWithUTF8String:object_getClassName(cls)];
-=======
-NSString *NSStringFromClass(Class cls)
-{
+NSString *NSStringFromClass(Class cls) {
     if (!cls)
         return nil;
     return [NSString stringWithUTF8String: object_getClassName(cls)];
->>>>>>> 668d3b57
 }
 
 unsigned int NSSwapHostIntToBig(unsigned int val) {
