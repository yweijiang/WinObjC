--- conflicted
+++ resolved
@@ -327,12 +327,8 @@
 
                     if ([self isFirstResponder]) {
                         CGContextSetStrokeColorWithColor(curContext,
-<<<<<<< HEAD
-                                                         (CGColorRef)(_tintColor ? [_tintColor CGColor] : [[UIColor windowsControlFocusedColor] CGColor]));
-=======
                                                          (CGColorRef)(_tintColor ? [_tintColor CGColor] :
                                                                                    [[UIColor windowsControlFocusedColor] CGColor]));
->>>>>>> adee5a73
                     } else {
                         CGContextSetStrokeColorWithColor(curContext, (CGColorRef)[UIColor blackColor]);
                     }
