<<<<<<< HEAD
﻿<?xml version="1.0" encoding="utf-8"?>
<Project DefaultTargets="Build" ToolsVersion="14.0" xmlns="http://schemas.microsoft.com/developer/msbuild/2003">
  <ItemGroup Label="ProjectConfigurations">
    <ProjectConfiguration Include="Debug|ARM">
      <Configuration>Debug</Configuration>
      <Platform>ARM</Platform>
    </ProjectConfiguration>
    <ProjectConfiguration Include="Debug|Win32">
      <Configuration>Debug</Configuration>
      <Platform>Win32</Platform>
    </ProjectConfiguration>
    <ProjectConfiguration Include="Release|ARM">
      <Configuration>Release</Configuration>
      <Platform>ARM</Platform>
    </ProjectConfiguration>
    <ProjectConfiguration Include="Release|Win32">
      <Configuration>Release</Configuration>
      <Platform>Win32</Platform>
    </ProjectConfiguration>
  </ItemGroup>
  <PropertyGroup Label="Globals">
    <ProjectName>WOCCatalog</ProjectName>
    <RootNamespace>WOCCatalog</RootNamespace>
    <DefaultLanguage>en-US</DefaultLanguage>
    <MinimumVisualStudioVersion>14.0</MinimumVisualStudioVersion>
    <AppContainerApplication>true</AppContainerApplication>
    <ApplicationType>Windows Store</ApplicationType>
    <ApplicationTypeRevision>10.0</ApplicationTypeRevision>
    <EnableDotNetNativeCompatibleProfile>true</EnableDotNetNativeCompatibleProfile>
    <WindowsTargetPlatformVersion>10.0.10586.0</WindowsTargetPlatformVersion>
    <WindowsTargetPlatformMinVersion>10.0.10240.0</WindowsTargetPlatformMinVersion>
    <ProjectGuid>{BEF9B300-B97B-4E96-90AC-C7D0150A6ED7}</ProjectGuid>
    <WINOBJC_SDK_ROOT>..\..\..\..</WINOBJC_SDK_ROOT>
  </PropertyGroup>
  <Import Project="$(VCTargetsPath)\Microsoft.Cpp.Default.props" />
  <PropertyGroup Label="Configuration" Condition="'$(Configuration)|$(Platform)'=='Debug|Win32'">
    <ConfigurationType>Application</ConfigurationType>
    <PlatformToolset>v140</PlatformToolset>
    <TargetName>WOCCatalog</TargetName>
  </PropertyGroup>
  <PropertyGroup Condition="'$(Configuration)|$(Platform)'=='Debug|ARM'" Label="Configuration">
    <ConfigurationType>Application</ConfigurationType>
    <PlatformToolset>v140</PlatformToolset>
    <TargetName>WOCCatalog</TargetName>
  </PropertyGroup>
  <PropertyGroup Label="Configuration" Condition="'$(Configuration)|$(Platform)'=='Release|Win32'">
    <ConfigurationType>Application</ConfigurationType>
    <PlatformToolset>v140</PlatformToolset>
    <UseDotNetNativeToolchain>true</UseDotNetNativeToolchain>
    <Optimize>true</Optimize>
    <TargetName>WOCCatalog</TargetName>
  </PropertyGroup>
  <PropertyGroup Condition="'$(Configuration)|$(Platform)'=='Release|ARM'" Label="Configuration">
    <ConfigurationType>Application</ConfigurationType>
    <PlatformToolset>v140</PlatformToolset>
    <UseDotNetNativeToolchain>true</UseDotNetNativeToolchain>
    <Optimize>true</Optimize>
    <TargetName>WOCCatalog</TargetName>
  </PropertyGroup>
  <Import Project="$(VCTargetsPath)\Microsoft.Cpp.props" />
  <ImportGroup Label="ExtensionSettings">
    <Import Project="$(WINOBJC_SDK_ROOT)\msvc\starboard.props" />
  </ImportGroup>
  <ImportGroup Label="Shared">
    <Import Project="../WOCCatalog-Headers-WinStore10/WOCCatalog-Headers.vcxitems" Label="Shared" />
  </ImportGroup>
  <ImportGroup Label="PropertySheets" Condition="'$(Configuration)|$(Platform)'=='Debug|Win32'">
    <Import Project="$(UserRootDir)\Microsoft.Cpp.$(Platform).user.props" Condition="exists('$(UserRootDir)\Microsoft.Cpp.$(Platform).user.props')" Label="LocalAppDataPlatform" />
  </ImportGroup>
  <ImportGroup Condition="'$(Configuration)|$(Platform)'=='Debug|ARM'" Label="PropertySheets">
    <Import Project="$(UserRootDir)\Microsoft.Cpp.$(Platform).user.props" Condition="exists('$(UserRootDir)\Microsoft.Cpp.$(Platform).user.props')" Label="LocalAppDataPlatform" />
  </ImportGroup>
  <ImportGroup Label="PropertySheets" Condition="'$(Configuration)|$(Platform)'=='Release|Win32'">
    <Import Project="$(UserRootDir)\Microsoft.Cpp.$(Platform).user.props" Condition="exists('$(UserRootDir)\Microsoft.Cpp.$(Platform).user.props')" Label="LocalAppDataPlatform" />
  </ImportGroup>
  <ImportGroup Condition="'$(Configuration)|$(Platform)'=='Release|ARM'" Label="PropertySheets">
    <Import Project="$(UserRootDir)\Microsoft.Cpp.$(Platform).user.props" Condition="exists('$(UserRootDir)\Microsoft.Cpp.$(Platform).user.props')" Label="LocalAppDataPlatform" />
  </ImportGroup>
  <PropertyGroup Label="UserMacros" />
  <PropertyGroup>
    <PackageCertificateKeyFile>WOCCatalog_TemporaryKey.pfx</PackageCertificateKeyFile>
  </PropertyGroup>
  <ItemDefinitionGroup Condition="'$(Configuration)|$(Platform)'=='Debug|Win32'">
    <ClCompile>
      <AdditionalOptions>/bigobj %(AdditionalOptions)</AdditionalOptions>
      <DisableSpecificWarnings>4453;28204</DisableSpecificWarnings>
      <RuntimeLibrary>MultiThreadedDebugDLL</RuntimeLibrary>
    </ClCompile>
    <ClangCompile>
      <RuntimeLibrary>MultiThreadedDebugDLL</RuntimeLibrary>
      <HeaderMap>Project</HeaderMap>
      <ObjectiveCARC>true</ObjectiveCARC>
      <OptimizationLevel>Disabled</OptimizationLevel>
      <PreprocessorDefinitions>DEBUG=1</PreprocessorDefinitions>
    </ClangCompile>
    <Link>
      <GenerateDebugInformation>true</GenerateDebugInformation>
      <AdditionalDependencies>%(AdditionalDependencies);GLKit.lib;OpenGLES.lib;CoreImage.lib</AdditionalDependencies>
    </Link>
    <SBInfoPlistCopy>
      <ExcludedFromBuild>true</ExcludedFromBuild>
    </SBInfoPlistCopy>
  </ItemDefinitionGroup>
  <ItemDefinitionGroup Condition="'$(Configuration)|$(Platform)'=='Debug|ARM'">
    <ClCompile>
      <AdditionalOptions>/bigobj %(AdditionalOptions)</AdditionalOptions>
      <DisableSpecificWarnings>4453;28204</DisableSpecificWarnings>
      <RuntimeLibrary>MultiThreadedDebugDLL</RuntimeLibrary>
    </ClCompile>
    <ClangCompile>
      <RuntimeLibrary>MultiThreadedDebugDLL</RuntimeLibrary>
      <HeaderMap>Project</HeaderMap>
      <ObjectiveCARC>true</ObjectiveCARC>
      <OptimizationLevel>Disabled</OptimizationLevel>
      <PreprocessorDefinitions>DEBUG=1</PreprocessorDefinitions>
    </ClangCompile>
    <Link>
      <GenerateDebugInformation>true</GenerateDebugInformation>
      <AdditionalDependencies>%(AdditionalDependencies);GLKit.lib;OpenGLES.lib;CoreImage.lib</AdditionalDependencies>
    </Link>
    <SBInfoPlistCopy>
      <ExcludedFromBuild>true</ExcludedFromBuild>
    </SBInfoPlistCopy>
  </ItemDefinitionGroup>
  <ItemDefinitionGroup Condition="'$(Configuration)|$(Platform)'=='Release|Win32'">
    <ClCompile>
      <AdditionalOptions>/bigobj %(AdditionalOptions)</AdditionalOptions>
      <DisableSpecificWarnings>4453;28204</DisableSpecificWarnings>
    </ClCompile>
    <ClangCompile>
      <HeaderMap>Project</HeaderMap>
      <ObjectiveCARC>true</ObjectiveCARC>
      <OptimizationLevel>MinSpace</OptimizationLevel>
    </ClangCompile>
    <Link>
      <GenerateDebugInformation>true</GenerateDebugInformation>
      <AdditionalDependencies>%(AdditionalDependencies);GLKit.lib;OpenGLES.lib;CoreImage.lib</AdditionalDependencies>
    </Link>
    <SBInfoPlistCopy>
      <ExcludedFromBuild>true</ExcludedFromBuild>
    </SBInfoPlistCopy>
  </ItemDefinitionGroup>
  <ItemDefinitionGroup Condition="'$(Configuration)|$(Platform)'=='Release|ARM'">
    <ClCompile>
      <AdditionalOptions>/bigobj %(AdditionalOptions)</AdditionalOptions>
      <DisableSpecificWarnings>4453;28204</DisableSpecificWarnings>
    </ClCompile>
    <ClangCompile>
      <HeaderMap>Project</HeaderMap>
      <ObjectiveCARC>true</ObjectiveCARC>
      <OptimizationLevel>MinSpace</OptimizationLevel>
    </ClangCompile>
    <Link>
      <GenerateDebugInformation>true</GenerateDebugInformation>
      <AdditionalDependencies>%(AdditionalDependencies);GLKit.lib;OpenGLES.lib;CoreImage.lib</AdditionalDependencies>
    </Link>
    <SBInfoPlistCopy>
      <ExcludedFromBuild>true</ExcludedFromBuild>
    </SBInfoPlistCopy>
  </ItemDefinitionGroup>
  <ItemGroup>
    <AppxManifest Include="Package.appxmanifest">
      <SubType>Designer</SubType>
    </AppxManifest>
    <Xml Include="default.rd.xml" />
    <None Include="WOCCatalog_TemporaryKey.pfx" />
    <Image Include="..\..\WOCCatalog\Images\tf_bgimage.jpg" />
    <Image Include="Assets\LockScreenLogo.scale-200.png" />
    <Image Include="Assets\SplashScreen.scale-200.png" />
    <Image Include="Assets\Square150x150Logo.scale-200.png" />
    <Image Include="Assets\Square44x44Logo.scale-200.png" />
    <Image Include="Assets\Square44x44Logo.targetsize-24_altform-unplated.png" />
    <Image Include="Assets\StoreLogo.png" />
    <Image Include="Assets\Wide310x150Logo.scale-200.png" />
    <ClangCompile Include="..\..\WOCCatalog\ApplicationViewController.m" />
    <ClangCompile Include="..\..\WOCCatalog\BasicAnimationViewController.m" />
    <ClangCompile Include="..\..\WOCCatalog\GLKitExampleController.mm" />
    <ClangCompile Include="..\..\WOCCatalog\TextDisplayViewController.m" />
    <ClangCompile Include="..\..\WOCCatalog\XamlViewController.m" />
    <ClangCompile Include="..\..\WOCCatalog\ViewController.m" />
    <ClangCompile Include="..\..\WOCCatalog\WebViewController.m" />
    <ClangCompile Include="..\..\WOCCatalog\AutoLayoutViewController.m" />
    <ClangCompile Include="..\..\WOCCatalog\ButtonsViewController.m" />
    <ClangCompile Include="..\..\WOCCatalog\GLKitExampleController.mm" />
    <ClangCompile Include="..\..\WOCCatalog\BezierViewController.m" />
    <ClangCompile Include="..\..\WOCCatalog\main.m" />
    <ClangCompile Include="..\..\WOCCatalog\TransitionsViewController.m" />
    <ClangCompile Include="..\..\WOCCatalog\DisplayModeViewController.m" />
    <ClangCompile Include="..\..\WOCCatalog\AlertsViewController.m" />
    <ClangCompile Include="..\..\WOCCatalog\FoundationsViewController.m" />
    <ClangCompile Include="..\..\WOCCatalog\PageViewController.m" />
    <ClangCompile Include="..\..\WOCCatalog\SingleImageViewController.m" />
    <ClangCompile Include="..\..\WOCCatalog\MainViewController.m" />
    <ClangCompile Include="..\..\WOCCatalog\OpenGLES20Controller.m" />
    <ClangCompile Include="..\..\WOCCatalog\SegmentsViewController.m" />
    <ClangCompile Include="..\..\WOCCatalog\PhotogridViewController.m" />
    <ClangCompile Include="..\..\WOCCatalog\ControlsViewController.m" />
    <ClangCompile Include="..\..\WOCCatalog\MenuTableViewController.m" />
    <ClangCompile Include="..\..\WOCCatalog\OpenGLES11Controller.m" />
    <ClangCompile Include="..\..\WOCCatalog\AppDelegate.m" />
    <ClangCompile Include="..\..\WOCCatalog\SearchBarViewController.m" />
    <ClangCompile Include="..\..\WOCCatalog\ImagesViewController.m" />
    <ClangCompile Include="..\..\WOCCatalog\TaskInfoViewController.m" />
    <ClangCompile Include="..\..\WOCCatalog\ToolbarsViewController.m" />
    <ClangCompile Include="..\..\WOCCatalog\TextFieldsViewController.m" />
    <ClangCompile Include="..\..\WOCCatalog\PickersViewController.m" />
    <SBResourceCopy Include="..\..\WOCCatalog\Images\photo4.jpg" />
    <XibCompile Include="..\..\WOCCatalog\BezierViewController.xib" />
    <SBResourceCopy Include="..\..\WOCCatalog\Images\photo8.tif" />
    <SBResourceCopy Include="..\..\WOCCatalog\Images\segment_check.png" />
    <SBResourceCopy Include="..\..\WOCCatalog\Images\segment_search.png" />
    <SBResourceCopy Include="..\..\WOCCatalog\Images\photo1.jpg" />
    <SBResourceCopy Include="..\..\WOCCatalog\Images\photo7.gif" />
    <SBResourceCopy Include="..\..\WOCCatalog\Images\photo2.jpg" />
    <SBResourceCopy Include="..\..\WOCCatalog\Images\photo3.jpg" />
    <SBResourceCopy Include="..\..\WOCCatalog\Images\photo5.jpg" />
    <SBResourceCopy Include="..\..\WOCCatalog\Images\photo6.jpg" />
    <SBResourceCopy Include="..\..\WOCCatalog\Images\photo9.jpg" />
    <SBResourceCopy Include="..\..\WOCCatalog\Images\photo10.jpg" />
    <SBResourceCopy Include="..\..\WOCCatalog\Images\whiteButton.png" />
    <SBResourceCopy Include="..\..\WOCCatalog\Images\blueButton.png" />
    <SBResourceCopy Include="..\..\WOCCatalog\Images\segment_tools.png" />
    <SBInfoPlistCopy Include="..\..\WOCCatalog\Info.plist">
      <ExcludedFromBuild Condition="'$(Configuration)'=='Debug'">false</ExcludedFromBuild>
      <ExcludedFromBuild Condition="'$(Configuration)'=='Release'">false</ExcludedFromBuild>
      <VariableFile Condition="'$(Configuration)'=='Debug'">WOCCatalog-Debug-xcvars.txt</VariableFile>
      <VariableFile Condition="'$(Configuration)'=='Release'">WOCCatalog-Release-xcvars.txt</VariableFile>
    </SBInfoPlistCopy>
    <Text Include="WOCCatalog-Debug-xcvars.txt">
      <DeploymentContent>false</DeploymentContent>
    </Text>
    <Text Include="WOCCatalog-Release-xcvars.txt">
      <DeploymentContent>false</DeploymentContent>
    </Text>
  </ItemGroup>
  <ItemGroup />
  <Import Project="$(VCTargetsPath)\Microsoft.Cpp.targets" />
  <ImportGroup Label="ExtensionTargets">
    <Import Project="$(WINOBJC_SDK_ROOT)\msvc\starboard.targets" />
  </ImportGroup>
=======
<?xml version="1.0" encoding="utf-8"?>
<Project DefaultTargets="Build" ToolsVersion="14.0" xmlns="http://schemas.microsoft.com/developer/msbuild/2003">
  <ItemGroup Label="ProjectConfigurations">
    <ProjectConfiguration Include="Debug|ARM">
      <Configuration>Debug</Configuration>
      <Platform>ARM</Platform>
    </ProjectConfiguration>
    <ProjectConfiguration Include="Debug|Win32">
      <Configuration>Debug</Configuration>
      <Platform>Win32</Platform>
    </ProjectConfiguration>
    <ProjectConfiguration Include="Release|ARM">
      <Configuration>Release</Configuration>
      <Platform>ARM</Platform>
    </ProjectConfiguration>
    <ProjectConfiguration Include="Release|Win32">
      <Configuration>Release</Configuration>
      <Platform>Win32</Platform>
    </ProjectConfiguration>
  </ItemGroup>
  <PropertyGroup Label="Globals">
    <ProjectName>WOCCatalog</ProjectName>
    <RootNamespace>WOCCatalog</RootNamespace>
    <DefaultLanguage>en-US</DefaultLanguage>
    <MinimumVisualStudioVersion>14.0</MinimumVisualStudioVersion>
    <AppContainerApplication>true</AppContainerApplication>
    <ApplicationType>Windows Store</ApplicationType>
    <ApplicationTypeRevision>10.0</ApplicationTypeRevision>
    <EnableDotNetNativeCompatibleProfile>true</EnableDotNetNativeCompatibleProfile>
    <WindowsTargetPlatformVersion>10.0.10586.0</WindowsTargetPlatformVersion>
    <WindowsTargetPlatformMinVersion>10.0.10240.0</WindowsTargetPlatformMinVersion>
    <ProjectGuid>{7ACE16A9-EA45-422A-80C9-0783F0ED4E9C}</ProjectGuid>
    <WINOBJC_SDK_ROOT>..\..\..\..</WINOBJC_SDK_ROOT>
  </PropertyGroup>
  <Import Project="$(VCTargetsPath)\Microsoft.Cpp.Default.props" />
  <PropertyGroup Label="Configuration" Condition="'$(Configuration)|$(Platform)'=='Debug|Win32'">
    <ConfigurationType>Application</ConfigurationType>
    <PlatformToolset>v140</PlatformToolset>
    <TargetName>WOCCatalog</TargetName>
  </PropertyGroup>
  <PropertyGroup Label="Configuration" Condition="'$(Configuration)|$(Platform)'=='Debug|ARM'">
    <ConfigurationType>Application</ConfigurationType>
    <PlatformToolset>v140</PlatformToolset>
    <TargetName>WOCCatalog</TargetName>
  </PropertyGroup>
  <PropertyGroup Label="Configuration" Condition="'$(Configuration)|$(Platform)'=='Release|Win32'">
    <ConfigurationType>Application</ConfigurationType>
    <PlatformToolset>v140</PlatformToolset>
    <UseDotNetNativeToolchain>true</UseDotNetNativeToolchain>
    <Optimize>true</Optimize>
    <TargetName>WOCCatalog</TargetName>
  </PropertyGroup>
  <PropertyGroup Label="Configuration" Condition="'$(Configuration)|$(Platform)'=='Release|ARM'">
    <ConfigurationType>Application</ConfigurationType>
    <PlatformToolset>v140</PlatformToolset>
    <UseDotNetNativeToolchain>true</UseDotNetNativeToolchain>
    <Optimize>true</Optimize>
    <TargetName>WOCCatalog</TargetName>
  </PropertyGroup>
  <Import Project="$(VCTargetsPath)\Microsoft.Cpp.props" />
  <ImportGroup Label="ExtensionSettings">
    <Import Project="$(WINOBJC_SDK_ROOT)\msvc\starboard.props" />
  </ImportGroup>
  <ImportGroup Label="Shared">
    <Import Project="../WOCCatalog-Headers-WinStore10/WOCCatalog-Headers.vcxitems" Label="Shared" />
  </ImportGroup>
  <ImportGroup Label="PropertySheets" Condition="'$(Configuration)|$(Platform)'=='Debug|Win32'">
    <Import Project="$(UserRootDir)\Microsoft.Cpp.$(Platform).user.props" Condition="exists('$(UserRootDir)\Microsoft.Cpp.$(Platform).user.props')" Label="LocalAppDataPlatform" />
  </ImportGroup>
  <ImportGroup Label="PropertySheets" Condition="'$(Configuration)|$(Platform)'=='Debug|ARM'">
    <Import Project="$(UserRootDir)\Microsoft.Cpp.$(Platform).user.props" Condition="exists('$(UserRootDir)\Microsoft.Cpp.$(Platform).user.props')" Label="LocalAppDataPlatform" />
  </ImportGroup>
  <ImportGroup Label="PropertySheets" Condition="'$(Configuration)|$(Platform)'=='Release|Win32'">
    <Import Project="$(UserRootDir)\Microsoft.Cpp.$(Platform).user.props" Condition="exists('$(UserRootDir)\Microsoft.Cpp.$(Platform).user.props')" Label="LocalAppDataPlatform" />
  </ImportGroup>
  <ImportGroup Label="PropertySheets" Condition="'$(Configuration)|$(Platform)'=='Release|ARM'">
    <Import Project="$(UserRootDir)\Microsoft.Cpp.$(Platform).user.props" Condition="exists('$(UserRootDir)\Microsoft.Cpp.$(Platform).user.props')" Label="LocalAppDataPlatform" />
  </ImportGroup>
  <PropertyGroup Label="UserMacros" />
  <PropertyGroup>
    <PackageCertificateKeyFile>WOCCatalog_TemporaryKey.pfx</PackageCertificateKeyFile>
  </PropertyGroup>
  <ItemDefinitionGroup Condition="'$(Configuration)|$(Platform)'=='Debug|Win32'">
    <ClCompile>
      <AdditionalOptions>/bigobj %(AdditionalOptions)</AdditionalOptions>
      <DisableSpecificWarnings>4453;28204</DisableSpecificWarnings>
      <RuntimeLibrary>MultiThreadedDebugDLL</RuntimeLibrary>
    </ClCompile>
    <ClangCompile>
      <RuntimeLibrary>MultiThreadedDebugDLL</RuntimeLibrary>
      <HeaderMap>Project</HeaderMap>
      <ObjectiveCARC>true</ObjectiveCARC>
      <ObjectiveCModules>true</ObjectiveCModules>
      <OptimizationLevel>Disabled</OptimizationLevel>
      <PreprocessorDefinitions>DEBUG=1</PreprocessorDefinitions>
    </ClangCompile>
    <Link>
      <GenerateDebugInformation>true</GenerateDebugInformation>
      <AdditionalDependencies>%(AdditionalDependencies);Accelerate.lib;GLKit.lib;OpenGLES.lib</AdditionalDependencies>
    </Link>
    <SBInfoPlistCopy>
      <ExcludedFromBuild>true</ExcludedFromBuild>
    </SBInfoPlistCopy>
  </ItemDefinitionGroup>
  <ItemDefinitionGroup Condition="'$(Configuration)|$(Platform)'=='Debug|ARM'">
    <ClCompile>
      <AdditionalOptions>/bigobj %(AdditionalOptions)</AdditionalOptions>
      <DisableSpecificWarnings>4453;28204</DisableSpecificWarnings>
      <RuntimeLibrary>MultiThreadedDebugDLL</RuntimeLibrary>
    </ClCompile>
    <ClangCompile>
      <RuntimeLibrary>MultiThreadedDebugDLL</RuntimeLibrary>
      <HeaderMap>Project</HeaderMap>
      <ObjectiveCARC>true</ObjectiveCARC>
      <ObjectiveCModules>true</ObjectiveCModules>
      <OptimizationLevel>Disabled</OptimizationLevel>
      <PreprocessorDefinitions>DEBUG=1</PreprocessorDefinitions>
    </ClangCompile>
    <Link>
      <GenerateDebugInformation>true</GenerateDebugInformation>
      <AdditionalDependencies>%(AdditionalDependencies);Accelerate.lib;GLKit.lib;OpenGLES.lib</AdditionalDependencies>
    </Link>
    <SBInfoPlistCopy>
      <ExcludedFromBuild>true</ExcludedFromBuild>
    </SBInfoPlistCopy>
  </ItemDefinitionGroup>
  <ItemDefinitionGroup Condition="'$(Configuration)|$(Platform)'=='Release|Win32'">
    <ClCompile>
      <AdditionalOptions>/bigobj %(AdditionalOptions)</AdditionalOptions>
      <DisableSpecificWarnings>4453;28204</DisableSpecificWarnings>
    </ClCompile>
    <ClangCompile>
      <HeaderMap>Project</HeaderMap>
      <ObjectiveCARC>true</ObjectiveCARC>
      <ObjectiveCModules>true</ObjectiveCModules>
      <OptimizationLevel>MinSpace</OptimizationLevel>
    </ClangCompile>
    <Link>
      <GenerateDebugInformation>true</GenerateDebugInformation>
      <AdditionalDependencies>%(AdditionalDependencies);Accelerate.lib;GLKit.lib;OpenGLES.lib</AdditionalDependencies>
    </Link>
    <SBInfoPlistCopy>
      <ExcludedFromBuild>true</ExcludedFromBuild>
    </SBInfoPlistCopy>
  </ItemDefinitionGroup>
  <ItemDefinitionGroup Condition="'$(Configuration)|$(Platform)'=='Release|ARM'">
    <ClCompile>
      <AdditionalOptions>/bigobj %(AdditionalOptions)</AdditionalOptions>
      <DisableSpecificWarnings>4453;28204</DisableSpecificWarnings>
    </ClCompile>
    <ClangCompile>
      <HeaderMap>Project</HeaderMap>
      <ObjectiveCARC>true</ObjectiveCARC>
      <ObjectiveCModules>true</ObjectiveCModules>
      <OptimizationLevel>MinSpace</OptimizationLevel>
    </ClangCompile>
    <Link>
      <GenerateDebugInformation>true</GenerateDebugInformation>
      <AdditionalDependencies>%(AdditionalDependencies);Accelerate.lib;GLKit.lib;OpenGLES.lib</AdditionalDependencies>
    </Link>
    <SBInfoPlistCopy>
      <ExcludedFromBuild>true</ExcludedFromBuild>
    </SBInfoPlistCopy>
  </ItemDefinitionGroup>
  <ItemGroup>
    <AppxManifest Include="Package.appxmanifest">
      <SubType>Designer</SubType>
    </AppxManifest>
    <Xml Include="default.rd.xml" />
    <None Include="WOCCatalog_TemporaryKey.pfx" />
    <Image Include="Assets\LockScreenLogo.scale-200.png" />
    <Image Include="Assets\SplashScreen.scale-200.png" />
    <Image Include="Assets\Square150x150Logo.scale-200.png" />
    <Image Include="Assets\Square44x44Logo.scale-200.png" />
    <Image Include="Assets\Square44x44Logo.targetsize-24_altform-unplated.png" />
    <Image Include="Assets\StoreLogo.png" />
    <Image Include="Assets\Wide310x150Logo.scale-200.png" />
    <ClangCompile Include="..\..\WOCCatalog\XamlViewController.m" />
    <ClangCompile Include="..\..\WOCCatalog\ViewController.m" />
    <ClangCompile Include="..\..\WOCCatalog\WebViewController.m" />
    <ClangCompile Include="..\..\WOCCatalog\AutoLayoutViewController.m" />
    <ClangCompile Include="..\..\WOCCatalog\ButtonsViewController.m" />
    <ClangCompile Include="..\..\WOCCatalog\GLKitExampleController.mm" />
    <ClangCompile Include="..\..\WOCCatalog\BezierViewController.m" />
    <ClangCompile Include="..\..\WOCCatalog\main.m" />
    <ClangCompile Include="..\..\WOCCatalog\TransitionsViewController.m" />
    <ClangCompile Include="..\..\WOCCatalog\DisplayModeViewController.m" />
    <ClangCompile Include="..\..\WOCCatalog\AlertsViewController.m" />
    <ClangCompile Include="..\..\WOCCatalog\FoundationsViewController.m" />
    <ClangCompile Include="..\..\WOCCatalog\PageViewController.m" />
    <ClangCompile Include="..\..\WOCCatalog\ApplicationViewController.m" />
    <ClangCompile Include="..\..\WOCCatalog\SingleImageViewController.m" />
    <ClangCompile Include="..\..\WOCCatalog\MainViewController.m" />
    <ClangCompile Include="..\..\WOCCatalog\OpenGLES20Controller.m" />
    <ClangCompile Include="..\..\WOCCatalog\SegmentsViewController.m" />
    <ClangCompile Include="..\..\WOCCatalog\TextDisplayViewController.m" />
    <ClangCompile Include="..\..\WOCCatalog\BasicAnimationViewController.m" />
    <ClangCompile Include="..\..\WOCCatalog\PhotogridViewController.m" />
    <ClangCompile Include="..\..\WOCCatalog\ControlsViewController.m" />
    <ClangCompile Include="..\..\WOCCatalog\MenuTableViewController.m" />
    <ClangCompile Include="..\..\WOCCatalog\OpenGLES11Controller.m" />
    <ClangCompile Include="..\..\WOCCatalog\AppDelegate.m" />
    <ClangCompile Include="..\..\WOCCatalog\SearchBarViewController.m" />
    <ClangCompile Include="..\..\WOCCatalog\ImagesViewController.m" />
    <ClangCompile Include="..\..\WOCCatalog\TaskInfoViewController.m" />
    <ClangCompile Include="..\..\WOCCatalog\ToolbarsViewController.m" />
    <ClangCompile Include="..\..\WOCCatalog\AccelerateViewController.m" />
    <ClangCompile Include="..\..\WOCCatalog\TextFieldsViewController.m" />
    <ClangCompile Include="..\..\WOCCatalog\PickersViewController.m" />
    <SBResourceCopy Include="..\..\WOCCatalog\Images\photo9.jpg" />
    <SBResourceCopy Include="..\..\WOCCatalog\Images\photo4.jpg" />
    <XibCompile Include="..\..\WOCCatalog\BezierViewController.xib" />
    <SBResourceCopy Include="..\..\WOCCatalog\Images\tf_bgimage.jpg" />
    <SBResourceCopy Include="..\..\WOCCatalog\Images\photo8.tif" />
    <SBResourceCopy Include="..\..\WOCCatalog\Images\segment_check.png" />
    <SBResourceCopy Include="..\..\WOCCatalog\Images\photo10.jpg" />
    <SBResourceCopy Include="..\..\WOCCatalog\Images\segment_search.png" />
    <SBResourceCopy Include="..\..\WOCCatalog\Images\photo1.jpg" />
    <SBResourceCopy Include="..\..\WOCCatalog\Images\photo7.gif" />
    <SBResourceCopy Include="..\..\WOCCatalog\Images\photo2.jpg" />
    <SBResourceCopy Include="..\..\WOCCatalog\Images\photo3.jpg" />
    <SBResourceCopy Include="..\..\WOCCatalog\Images\photo5.jpg" />
    <SBResourceCopy Include="..\..\WOCCatalog\Images\photo6.jpg" />
    <SBResourceCopy Include="..\..\WOCCatalog\Images\whiteButton.png" />
    <SBResourceCopy Include="..\..\WOCCatalog\Images\blueButton.png" />
    <SBResourceCopy Include="..\..\WOCCatalog\Images\segment_tools.png" />
    <SBInfoPlistCopy Include="..\..\WOCCatalog\Info.plist">
      <ExcludedFromBuild Condition="'$(Configuration)'=='Debug'">false</ExcludedFromBuild>
      <ExcludedFromBuild Condition="'$(Configuration)'=='Release'">false</ExcludedFromBuild>
      <VariableFile Condition="'$(Configuration)'=='Debug'">WOCCatalog-Debug-xcvars.txt</VariableFile>
      <VariableFile Condition="'$(Configuration)'=='Release'">WOCCatalog-Release-xcvars.txt</VariableFile>
    </SBInfoPlistCopy>
    <Text Include="WOCCatalog-Debug-xcvars.txt">
      <DeploymentContent>false</DeploymentContent>
    </Text>
    <Text Include="WOCCatalog-Release-xcvars.txt">
      <DeploymentContent>false</DeploymentContent>
    </Text>
  </ItemGroup>
  <ItemGroup />
  <Import Project="$(VCTargetsPath)\Microsoft.Cpp.targets" />
  <ImportGroup Label="ExtensionTargets">
    <Import Project="$(WINOBJC_SDK_ROOT)\msvc\starboard.targets" />
  </ImportGroup>
>>>>>>> 1407b978
</Project><|MERGE_RESOLUTION|>--- conflicted
+++ resolved
@@ -1,488 +1,246 @@
-<<<<<<< HEAD
-﻿<?xml version="1.0" encoding="utf-8"?>
-<Project DefaultTargets="Build" ToolsVersion="14.0" xmlns="http://schemas.microsoft.com/developer/msbuild/2003">
-  <ItemGroup Label="ProjectConfigurations">
-    <ProjectConfiguration Include="Debug|ARM">
-      <Configuration>Debug</Configuration>
-      <Platform>ARM</Platform>
-    </ProjectConfiguration>
-    <ProjectConfiguration Include="Debug|Win32">
-      <Configuration>Debug</Configuration>
-      <Platform>Win32</Platform>
-    </ProjectConfiguration>
-    <ProjectConfiguration Include="Release|ARM">
-      <Configuration>Release</Configuration>
-      <Platform>ARM</Platform>
-    </ProjectConfiguration>
-    <ProjectConfiguration Include="Release|Win32">
-      <Configuration>Release</Configuration>
-      <Platform>Win32</Platform>
-    </ProjectConfiguration>
-  </ItemGroup>
-  <PropertyGroup Label="Globals">
-    <ProjectName>WOCCatalog</ProjectName>
-    <RootNamespace>WOCCatalog</RootNamespace>
-    <DefaultLanguage>en-US</DefaultLanguage>
-    <MinimumVisualStudioVersion>14.0</MinimumVisualStudioVersion>
-    <AppContainerApplication>true</AppContainerApplication>
-    <ApplicationType>Windows Store</ApplicationType>
-    <ApplicationTypeRevision>10.0</ApplicationTypeRevision>
-    <EnableDotNetNativeCompatibleProfile>true</EnableDotNetNativeCompatibleProfile>
-    <WindowsTargetPlatformVersion>10.0.10586.0</WindowsTargetPlatformVersion>
-    <WindowsTargetPlatformMinVersion>10.0.10240.0</WindowsTargetPlatformMinVersion>
-    <ProjectGuid>{BEF9B300-B97B-4E96-90AC-C7D0150A6ED7}</ProjectGuid>
-    <WINOBJC_SDK_ROOT>..\..\..\..</WINOBJC_SDK_ROOT>
-  </PropertyGroup>
-  <Import Project="$(VCTargetsPath)\Microsoft.Cpp.Default.props" />
-  <PropertyGroup Label="Configuration" Condition="'$(Configuration)|$(Platform)'=='Debug|Win32'">
-    <ConfigurationType>Application</ConfigurationType>
-    <PlatformToolset>v140</PlatformToolset>
-    <TargetName>WOCCatalog</TargetName>
-  </PropertyGroup>
-  <PropertyGroup Condition="'$(Configuration)|$(Platform)'=='Debug|ARM'" Label="Configuration">
-    <ConfigurationType>Application</ConfigurationType>
-    <PlatformToolset>v140</PlatformToolset>
-    <TargetName>WOCCatalog</TargetName>
-  </PropertyGroup>
-  <PropertyGroup Label="Configuration" Condition="'$(Configuration)|$(Platform)'=='Release|Win32'">
-    <ConfigurationType>Application</ConfigurationType>
-    <PlatformToolset>v140</PlatformToolset>
-    <UseDotNetNativeToolchain>true</UseDotNetNativeToolchain>
-    <Optimize>true</Optimize>
-    <TargetName>WOCCatalog</TargetName>
-  </PropertyGroup>
-  <PropertyGroup Condition="'$(Configuration)|$(Platform)'=='Release|ARM'" Label="Configuration">
-    <ConfigurationType>Application</ConfigurationType>
-    <PlatformToolset>v140</PlatformToolset>
-    <UseDotNetNativeToolchain>true</UseDotNetNativeToolchain>
-    <Optimize>true</Optimize>
-    <TargetName>WOCCatalog</TargetName>
-  </PropertyGroup>
-  <Import Project="$(VCTargetsPath)\Microsoft.Cpp.props" />
-  <ImportGroup Label="ExtensionSettings">
-    <Import Project="$(WINOBJC_SDK_ROOT)\msvc\starboard.props" />
-  </ImportGroup>
-  <ImportGroup Label="Shared">
-    <Import Project="../WOCCatalog-Headers-WinStore10/WOCCatalog-Headers.vcxitems" Label="Shared" />
-  </ImportGroup>
-  <ImportGroup Label="PropertySheets" Condition="'$(Configuration)|$(Platform)'=='Debug|Win32'">
-    <Import Project="$(UserRootDir)\Microsoft.Cpp.$(Platform).user.props" Condition="exists('$(UserRootDir)\Microsoft.Cpp.$(Platform).user.props')" Label="LocalAppDataPlatform" />
-  </ImportGroup>
-  <ImportGroup Condition="'$(Configuration)|$(Platform)'=='Debug|ARM'" Label="PropertySheets">
-    <Import Project="$(UserRootDir)\Microsoft.Cpp.$(Platform).user.props" Condition="exists('$(UserRootDir)\Microsoft.Cpp.$(Platform).user.props')" Label="LocalAppDataPlatform" />
-  </ImportGroup>
-  <ImportGroup Label="PropertySheets" Condition="'$(Configuration)|$(Platform)'=='Release|Win32'">
-    <Import Project="$(UserRootDir)\Microsoft.Cpp.$(Platform).user.props" Condition="exists('$(UserRootDir)\Microsoft.Cpp.$(Platform).user.props')" Label="LocalAppDataPlatform" />
-  </ImportGroup>
-  <ImportGroup Condition="'$(Configuration)|$(Platform)'=='Release|ARM'" Label="PropertySheets">
-    <Import Project="$(UserRootDir)\Microsoft.Cpp.$(Platform).user.props" Condition="exists('$(UserRootDir)\Microsoft.Cpp.$(Platform).user.props')" Label="LocalAppDataPlatform" />
-  </ImportGroup>
-  <PropertyGroup Label="UserMacros" />
-  <PropertyGroup>
-    <PackageCertificateKeyFile>WOCCatalog_TemporaryKey.pfx</PackageCertificateKeyFile>
-  </PropertyGroup>
-  <ItemDefinitionGroup Condition="'$(Configuration)|$(Platform)'=='Debug|Win32'">
-    <ClCompile>
-      <AdditionalOptions>/bigobj %(AdditionalOptions)</AdditionalOptions>
-      <DisableSpecificWarnings>4453;28204</DisableSpecificWarnings>
-      <RuntimeLibrary>MultiThreadedDebugDLL</RuntimeLibrary>
-    </ClCompile>
-    <ClangCompile>
-      <RuntimeLibrary>MultiThreadedDebugDLL</RuntimeLibrary>
-      <HeaderMap>Project</HeaderMap>
-      <ObjectiveCARC>true</ObjectiveCARC>
-      <OptimizationLevel>Disabled</OptimizationLevel>
-      <PreprocessorDefinitions>DEBUG=1</PreprocessorDefinitions>
-    </ClangCompile>
-    <Link>
-      <GenerateDebugInformation>true</GenerateDebugInformation>
-      <AdditionalDependencies>%(AdditionalDependencies);GLKit.lib;OpenGLES.lib;CoreImage.lib</AdditionalDependencies>
-    </Link>
-    <SBInfoPlistCopy>
-      <ExcludedFromBuild>true</ExcludedFromBuild>
-    </SBInfoPlistCopy>
-  </ItemDefinitionGroup>
-  <ItemDefinitionGroup Condition="'$(Configuration)|$(Platform)'=='Debug|ARM'">
-    <ClCompile>
-      <AdditionalOptions>/bigobj %(AdditionalOptions)</AdditionalOptions>
-      <DisableSpecificWarnings>4453;28204</DisableSpecificWarnings>
-      <RuntimeLibrary>MultiThreadedDebugDLL</RuntimeLibrary>
-    </ClCompile>
-    <ClangCompile>
-      <RuntimeLibrary>MultiThreadedDebugDLL</RuntimeLibrary>
-      <HeaderMap>Project</HeaderMap>
-      <ObjectiveCARC>true</ObjectiveCARC>
-      <OptimizationLevel>Disabled</OptimizationLevel>
-      <PreprocessorDefinitions>DEBUG=1</PreprocessorDefinitions>
-    </ClangCompile>
-    <Link>
-      <GenerateDebugInformation>true</GenerateDebugInformation>
-      <AdditionalDependencies>%(AdditionalDependencies);GLKit.lib;OpenGLES.lib;CoreImage.lib</AdditionalDependencies>
-    </Link>
-    <SBInfoPlistCopy>
-      <ExcludedFromBuild>true</ExcludedFromBuild>
-    </SBInfoPlistCopy>
-  </ItemDefinitionGroup>
-  <ItemDefinitionGroup Condition="'$(Configuration)|$(Platform)'=='Release|Win32'">
-    <ClCompile>
-      <AdditionalOptions>/bigobj %(AdditionalOptions)</AdditionalOptions>
-      <DisableSpecificWarnings>4453;28204</DisableSpecificWarnings>
-    </ClCompile>
-    <ClangCompile>
-      <HeaderMap>Project</HeaderMap>
-      <ObjectiveCARC>true</ObjectiveCARC>
-      <OptimizationLevel>MinSpace</OptimizationLevel>
-    </ClangCompile>
-    <Link>
-      <GenerateDebugInformation>true</GenerateDebugInformation>
-      <AdditionalDependencies>%(AdditionalDependencies);GLKit.lib;OpenGLES.lib;CoreImage.lib</AdditionalDependencies>
-    </Link>
-    <SBInfoPlistCopy>
-      <ExcludedFromBuild>true</ExcludedFromBuild>
-    </SBInfoPlistCopy>
-  </ItemDefinitionGroup>
-  <ItemDefinitionGroup Condition="'$(Configuration)|$(Platform)'=='Release|ARM'">
-    <ClCompile>
-      <AdditionalOptions>/bigobj %(AdditionalOptions)</AdditionalOptions>
-      <DisableSpecificWarnings>4453;28204</DisableSpecificWarnings>
-    </ClCompile>
-    <ClangCompile>
-      <HeaderMap>Project</HeaderMap>
-      <ObjectiveCARC>true</ObjectiveCARC>
-      <OptimizationLevel>MinSpace</OptimizationLevel>
-    </ClangCompile>
-    <Link>
-      <GenerateDebugInformation>true</GenerateDebugInformation>
-      <AdditionalDependencies>%(AdditionalDependencies);GLKit.lib;OpenGLES.lib;CoreImage.lib</AdditionalDependencies>
-    </Link>
-    <SBInfoPlistCopy>
-      <ExcludedFromBuild>true</ExcludedFromBuild>
-    </SBInfoPlistCopy>
-  </ItemDefinitionGroup>
-  <ItemGroup>
-    <AppxManifest Include="Package.appxmanifest">
-      <SubType>Designer</SubType>
-    </AppxManifest>
-    <Xml Include="default.rd.xml" />
-    <None Include="WOCCatalog_TemporaryKey.pfx" />
-    <Image Include="..\..\WOCCatalog\Images\tf_bgimage.jpg" />
-    <Image Include="Assets\LockScreenLogo.scale-200.png" />
-    <Image Include="Assets\SplashScreen.scale-200.png" />
-    <Image Include="Assets\Square150x150Logo.scale-200.png" />
-    <Image Include="Assets\Square44x44Logo.scale-200.png" />
-    <Image Include="Assets\Square44x44Logo.targetsize-24_altform-unplated.png" />
-    <Image Include="Assets\StoreLogo.png" />
-    <Image Include="Assets\Wide310x150Logo.scale-200.png" />
-    <ClangCompile Include="..\..\WOCCatalog\ApplicationViewController.m" />
-    <ClangCompile Include="..\..\WOCCatalog\BasicAnimationViewController.m" />
-    <ClangCompile Include="..\..\WOCCatalog\GLKitExampleController.mm" />
-    <ClangCompile Include="..\..\WOCCatalog\TextDisplayViewController.m" />
-    <ClangCompile Include="..\..\WOCCatalog\XamlViewController.m" />
-    <ClangCompile Include="..\..\WOCCatalog\ViewController.m" />
-    <ClangCompile Include="..\..\WOCCatalog\WebViewController.m" />
-    <ClangCompile Include="..\..\WOCCatalog\AutoLayoutViewController.m" />
-    <ClangCompile Include="..\..\WOCCatalog\ButtonsViewController.m" />
-    <ClangCompile Include="..\..\WOCCatalog\GLKitExampleController.mm" />
-    <ClangCompile Include="..\..\WOCCatalog\BezierViewController.m" />
-    <ClangCompile Include="..\..\WOCCatalog\main.m" />
-    <ClangCompile Include="..\..\WOCCatalog\TransitionsViewController.m" />
-    <ClangCompile Include="..\..\WOCCatalog\DisplayModeViewController.m" />
-    <ClangCompile Include="..\..\WOCCatalog\AlertsViewController.m" />
-    <ClangCompile Include="..\..\WOCCatalog\FoundationsViewController.m" />
-    <ClangCompile Include="..\..\WOCCatalog\PageViewController.m" />
-    <ClangCompile Include="..\..\WOCCatalog\SingleImageViewController.m" />
-    <ClangCompile Include="..\..\WOCCatalog\MainViewController.m" />
-    <ClangCompile Include="..\..\WOCCatalog\OpenGLES20Controller.m" />
-    <ClangCompile Include="..\..\WOCCatalog\SegmentsViewController.m" />
-    <ClangCompile Include="..\..\WOCCatalog\PhotogridViewController.m" />
-    <ClangCompile Include="..\..\WOCCatalog\ControlsViewController.m" />
-    <ClangCompile Include="..\..\WOCCatalog\MenuTableViewController.m" />
-    <ClangCompile Include="..\..\WOCCatalog\OpenGLES11Controller.m" />
-    <ClangCompile Include="..\..\WOCCatalog\AppDelegate.m" />
-    <ClangCompile Include="..\..\WOCCatalog\SearchBarViewController.m" />
-    <ClangCompile Include="..\..\WOCCatalog\ImagesViewController.m" />
-    <ClangCompile Include="..\..\WOCCatalog\TaskInfoViewController.m" />
-    <ClangCompile Include="..\..\WOCCatalog\ToolbarsViewController.m" />
-    <ClangCompile Include="..\..\WOCCatalog\TextFieldsViewController.m" />
-    <ClangCompile Include="..\..\WOCCatalog\PickersViewController.m" />
-    <SBResourceCopy Include="..\..\WOCCatalog\Images\photo4.jpg" />
-    <XibCompile Include="..\..\WOCCatalog\BezierViewController.xib" />
-    <SBResourceCopy Include="..\..\WOCCatalog\Images\photo8.tif" />
-    <SBResourceCopy Include="..\..\WOCCatalog\Images\segment_check.png" />
-    <SBResourceCopy Include="..\..\WOCCatalog\Images\segment_search.png" />
-    <SBResourceCopy Include="..\..\WOCCatalog\Images\photo1.jpg" />
-    <SBResourceCopy Include="..\..\WOCCatalog\Images\photo7.gif" />
-    <SBResourceCopy Include="..\..\WOCCatalog\Images\photo2.jpg" />
-    <SBResourceCopy Include="..\..\WOCCatalog\Images\photo3.jpg" />
-    <SBResourceCopy Include="..\..\WOCCatalog\Images\photo5.jpg" />
-    <SBResourceCopy Include="..\..\WOCCatalog\Images\photo6.jpg" />
-    <SBResourceCopy Include="..\..\WOCCatalog\Images\photo9.jpg" />
-    <SBResourceCopy Include="..\..\WOCCatalog\Images\photo10.jpg" />
-    <SBResourceCopy Include="..\..\WOCCatalog\Images\whiteButton.png" />
-    <SBResourceCopy Include="..\..\WOCCatalog\Images\blueButton.png" />
-    <SBResourceCopy Include="..\..\WOCCatalog\Images\segment_tools.png" />
-    <SBInfoPlistCopy Include="..\..\WOCCatalog\Info.plist">
-      <ExcludedFromBuild Condition="'$(Configuration)'=='Debug'">false</ExcludedFromBuild>
-      <ExcludedFromBuild Condition="'$(Configuration)'=='Release'">false</ExcludedFromBuild>
-      <VariableFile Condition="'$(Configuration)'=='Debug'">WOCCatalog-Debug-xcvars.txt</VariableFile>
-      <VariableFile Condition="'$(Configuration)'=='Release'">WOCCatalog-Release-xcvars.txt</VariableFile>
-    </SBInfoPlistCopy>
-    <Text Include="WOCCatalog-Debug-xcvars.txt">
-      <DeploymentContent>false</DeploymentContent>
-    </Text>
-    <Text Include="WOCCatalog-Release-xcvars.txt">
-      <DeploymentContent>false</DeploymentContent>
-    </Text>
-  </ItemGroup>
-  <ItemGroup />
-  <Import Project="$(VCTargetsPath)\Microsoft.Cpp.targets" />
-  <ImportGroup Label="ExtensionTargets">
-    <Import Project="$(WINOBJC_SDK_ROOT)\msvc\starboard.targets" />
-  </ImportGroup>
-=======
-<?xml version="1.0" encoding="utf-8"?>
-<Project DefaultTargets="Build" ToolsVersion="14.0" xmlns="http://schemas.microsoft.com/developer/msbuild/2003">
-  <ItemGroup Label="ProjectConfigurations">
-    <ProjectConfiguration Include="Debug|ARM">
-      <Configuration>Debug</Configuration>
-      <Platform>ARM</Platform>
-    </ProjectConfiguration>
-    <ProjectConfiguration Include="Debug|Win32">
-      <Configuration>Debug</Configuration>
-      <Platform>Win32</Platform>
-    </ProjectConfiguration>
-    <ProjectConfiguration Include="Release|ARM">
-      <Configuration>Release</Configuration>
-      <Platform>ARM</Platform>
-    </ProjectConfiguration>
-    <ProjectConfiguration Include="Release|Win32">
-      <Configuration>Release</Configuration>
-      <Platform>Win32</Platform>
-    </ProjectConfiguration>
-  </ItemGroup>
-  <PropertyGroup Label="Globals">
-    <ProjectName>WOCCatalog</ProjectName>
-    <RootNamespace>WOCCatalog</RootNamespace>
-    <DefaultLanguage>en-US</DefaultLanguage>
-    <MinimumVisualStudioVersion>14.0</MinimumVisualStudioVersion>
-    <AppContainerApplication>true</AppContainerApplication>
-    <ApplicationType>Windows Store</ApplicationType>
-    <ApplicationTypeRevision>10.0</ApplicationTypeRevision>
-    <EnableDotNetNativeCompatibleProfile>true</EnableDotNetNativeCompatibleProfile>
-    <WindowsTargetPlatformVersion>10.0.10586.0</WindowsTargetPlatformVersion>
-    <WindowsTargetPlatformMinVersion>10.0.10240.0</WindowsTargetPlatformMinVersion>
-    <ProjectGuid>{7ACE16A9-EA45-422A-80C9-0783F0ED4E9C}</ProjectGuid>
-    <WINOBJC_SDK_ROOT>..\..\..\..</WINOBJC_SDK_ROOT>
-  </PropertyGroup>
-  <Import Project="$(VCTargetsPath)\Microsoft.Cpp.Default.props" />
-  <PropertyGroup Label="Configuration" Condition="'$(Configuration)|$(Platform)'=='Debug|Win32'">
-    <ConfigurationType>Application</ConfigurationType>
-    <PlatformToolset>v140</PlatformToolset>
-    <TargetName>WOCCatalog</TargetName>
-  </PropertyGroup>
-  <PropertyGroup Label="Configuration" Condition="'$(Configuration)|$(Platform)'=='Debug|ARM'">
-    <ConfigurationType>Application</ConfigurationType>
-    <PlatformToolset>v140</PlatformToolset>
-    <TargetName>WOCCatalog</TargetName>
-  </PropertyGroup>
-  <PropertyGroup Label="Configuration" Condition="'$(Configuration)|$(Platform)'=='Release|Win32'">
-    <ConfigurationType>Application</ConfigurationType>
-    <PlatformToolset>v140</PlatformToolset>
-    <UseDotNetNativeToolchain>true</UseDotNetNativeToolchain>
-    <Optimize>true</Optimize>
-    <TargetName>WOCCatalog</TargetName>
-  </PropertyGroup>
-  <PropertyGroup Label="Configuration" Condition="'$(Configuration)|$(Platform)'=='Release|ARM'">
-    <ConfigurationType>Application</ConfigurationType>
-    <PlatformToolset>v140</PlatformToolset>
-    <UseDotNetNativeToolchain>true</UseDotNetNativeToolchain>
-    <Optimize>true</Optimize>
-    <TargetName>WOCCatalog</TargetName>
-  </PropertyGroup>
-  <Import Project="$(VCTargetsPath)\Microsoft.Cpp.props" />
-  <ImportGroup Label="ExtensionSettings">
-    <Import Project="$(WINOBJC_SDK_ROOT)\msvc\starboard.props" />
-  </ImportGroup>
-  <ImportGroup Label="Shared">
-    <Import Project="../WOCCatalog-Headers-WinStore10/WOCCatalog-Headers.vcxitems" Label="Shared" />
-  </ImportGroup>
-  <ImportGroup Label="PropertySheets" Condition="'$(Configuration)|$(Platform)'=='Debug|Win32'">
-    <Import Project="$(UserRootDir)\Microsoft.Cpp.$(Platform).user.props" Condition="exists('$(UserRootDir)\Microsoft.Cpp.$(Platform).user.props')" Label="LocalAppDataPlatform" />
-  </ImportGroup>
-  <ImportGroup Label="PropertySheets" Condition="'$(Configuration)|$(Platform)'=='Debug|ARM'">
-    <Import Project="$(UserRootDir)\Microsoft.Cpp.$(Platform).user.props" Condition="exists('$(UserRootDir)\Microsoft.Cpp.$(Platform).user.props')" Label="LocalAppDataPlatform" />
-  </ImportGroup>
-  <ImportGroup Label="PropertySheets" Condition="'$(Configuration)|$(Platform)'=='Release|Win32'">
-    <Import Project="$(UserRootDir)\Microsoft.Cpp.$(Platform).user.props" Condition="exists('$(UserRootDir)\Microsoft.Cpp.$(Platform).user.props')" Label="LocalAppDataPlatform" />
-  </ImportGroup>
-  <ImportGroup Label="PropertySheets" Condition="'$(Configuration)|$(Platform)'=='Release|ARM'">
-    <Import Project="$(UserRootDir)\Microsoft.Cpp.$(Platform).user.props" Condition="exists('$(UserRootDir)\Microsoft.Cpp.$(Platform).user.props')" Label="LocalAppDataPlatform" />
-  </ImportGroup>
-  <PropertyGroup Label="UserMacros" />
-  <PropertyGroup>
-    <PackageCertificateKeyFile>WOCCatalog_TemporaryKey.pfx</PackageCertificateKeyFile>
-  </PropertyGroup>
-  <ItemDefinitionGroup Condition="'$(Configuration)|$(Platform)'=='Debug|Win32'">
-    <ClCompile>
-      <AdditionalOptions>/bigobj %(AdditionalOptions)</AdditionalOptions>
-      <DisableSpecificWarnings>4453;28204</DisableSpecificWarnings>
-      <RuntimeLibrary>MultiThreadedDebugDLL</RuntimeLibrary>
-    </ClCompile>
-    <ClangCompile>
-      <RuntimeLibrary>MultiThreadedDebugDLL</RuntimeLibrary>
-      <HeaderMap>Project</HeaderMap>
-      <ObjectiveCARC>true</ObjectiveCARC>
-      <ObjectiveCModules>true</ObjectiveCModules>
-      <OptimizationLevel>Disabled</OptimizationLevel>
-      <PreprocessorDefinitions>DEBUG=1</PreprocessorDefinitions>
-    </ClangCompile>
-    <Link>
-      <GenerateDebugInformation>true</GenerateDebugInformation>
-      <AdditionalDependencies>%(AdditionalDependencies);Accelerate.lib;GLKit.lib;OpenGLES.lib</AdditionalDependencies>
-    </Link>
-    <SBInfoPlistCopy>
-      <ExcludedFromBuild>true</ExcludedFromBuild>
-    </SBInfoPlistCopy>
-  </ItemDefinitionGroup>
-  <ItemDefinitionGroup Condition="'$(Configuration)|$(Platform)'=='Debug|ARM'">
-    <ClCompile>
-      <AdditionalOptions>/bigobj %(AdditionalOptions)</AdditionalOptions>
-      <DisableSpecificWarnings>4453;28204</DisableSpecificWarnings>
-      <RuntimeLibrary>MultiThreadedDebugDLL</RuntimeLibrary>
-    </ClCompile>
-    <ClangCompile>
-      <RuntimeLibrary>MultiThreadedDebugDLL</RuntimeLibrary>
-      <HeaderMap>Project</HeaderMap>
-      <ObjectiveCARC>true</ObjectiveCARC>
-      <ObjectiveCModules>true</ObjectiveCModules>
-      <OptimizationLevel>Disabled</OptimizationLevel>
-      <PreprocessorDefinitions>DEBUG=1</PreprocessorDefinitions>
-    </ClangCompile>
-    <Link>
-      <GenerateDebugInformation>true</GenerateDebugInformation>
-      <AdditionalDependencies>%(AdditionalDependencies);Accelerate.lib;GLKit.lib;OpenGLES.lib</AdditionalDependencies>
-    </Link>
-    <SBInfoPlistCopy>
-      <ExcludedFromBuild>true</ExcludedFromBuild>
-    </SBInfoPlistCopy>
-  </ItemDefinitionGroup>
-  <ItemDefinitionGroup Condition="'$(Configuration)|$(Platform)'=='Release|Win32'">
-    <ClCompile>
-      <AdditionalOptions>/bigobj %(AdditionalOptions)</AdditionalOptions>
-      <DisableSpecificWarnings>4453;28204</DisableSpecificWarnings>
-    </ClCompile>
-    <ClangCompile>
-      <HeaderMap>Project</HeaderMap>
-      <ObjectiveCARC>true</ObjectiveCARC>
-      <ObjectiveCModules>true</ObjectiveCModules>
-      <OptimizationLevel>MinSpace</OptimizationLevel>
-    </ClangCompile>
-    <Link>
-      <GenerateDebugInformation>true</GenerateDebugInformation>
-      <AdditionalDependencies>%(AdditionalDependencies);Accelerate.lib;GLKit.lib;OpenGLES.lib</AdditionalDependencies>
-    </Link>
-    <SBInfoPlistCopy>
-      <ExcludedFromBuild>true</ExcludedFromBuild>
-    </SBInfoPlistCopy>
-  </ItemDefinitionGroup>
-  <ItemDefinitionGroup Condition="'$(Configuration)|$(Platform)'=='Release|ARM'">
-    <ClCompile>
-      <AdditionalOptions>/bigobj %(AdditionalOptions)</AdditionalOptions>
-      <DisableSpecificWarnings>4453;28204</DisableSpecificWarnings>
-    </ClCompile>
-    <ClangCompile>
-      <HeaderMap>Project</HeaderMap>
-      <ObjectiveCARC>true</ObjectiveCARC>
-      <ObjectiveCModules>true</ObjectiveCModules>
-      <OptimizationLevel>MinSpace</OptimizationLevel>
-    </ClangCompile>
-    <Link>
-      <GenerateDebugInformation>true</GenerateDebugInformation>
-      <AdditionalDependencies>%(AdditionalDependencies);Accelerate.lib;GLKit.lib;OpenGLES.lib</AdditionalDependencies>
-    </Link>
-    <SBInfoPlistCopy>
-      <ExcludedFromBuild>true</ExcludedFromBuild>
-    </SBInfoPlistCopy>
-  </ItemDefinitionGroup>
-  <ItemGroup>
-    <AppxManifest Include="Package.appxmanifest">
-      <SubType>Designer</SubType>
-    </AppxManifest>
-    <Xml Include="default.rd.xml" />
-    <None Include="WOCCatalog_TemporaryKey.pfx" />
-    <Image Include="Assets\LockScreenLogo.scale-200.png" />
-    <Image Include="Assets\SplashScreen.scale-200.png" />
-    <Image Include="Assets\Square150x150Logo.scale-200.png" />
-    <Image Include="Assets\Square44x44Logo.scale-200.png" />
-    <Image Include="Assets\Square44x44Logo.targetsize-24_altform-unplated.png" />
-    <Image Include="Assets\StoreLogo.png" />
-    <Image Include="Assets\Wide310x150Logo.scale-200.png" />
-    <ClangCompile Include="..\..\WOCCatalog\XamlViewController.m" />
-    <ClangCompile Include="..\..\WOCCatalog\ViewController.m" />
-    <ClangCompile Include="..\..\WOCCatalog\WebViewController.m" />
-    <ClangCompile Include="..\..\WOCCatalog\AutoLayoutViewController.m" />
-    <ClangCompile Include="..\..\WOCCatalog\ButtonsViewController.m" />
-    <ClangCompile Include="..\..\WOCCatalog\GLKitExampleController.mm" />
-    <ClangCompile Include="..\..\WOCCatalog\BezierViewController.m" />
-    <ClangCompile Include="..\..\WOCCatalog\main.m" />
-    <ClangCompile Include="..\..\WOCCatalog\TransitionsViewController.m" />
-    <ClangCompile Include="..\..\WOCCatalog\DisplayModeViewController.m" />
-    <ClangCompile Include="..\..\WOCCatalog\AlertsViewController.m" />
-    <ClangCompile Include="..\..\WOCCatalog\FoundationsViewController.m" />
-    <ClangCompile Include="..\..\WOCCatalog\PageViewController.m" />
-    <ClangCompile Include="..\..\WOCCatalog\ApplicationViewController.m" />
-    <ClangCompile Include="..\..\WOCCatalog\SingleImageViewController.m" />
-    <ClangCompile Include="..\..\WOCCatalog\MainViewController.m" />
-    <ClangCompile Include="..\..\WOCCatalog\OpenGLES20Controller.m" />
-    <ClangCompile Include="..\..\WOCCatalog\SegmentsViewController.m" />
-    <ClangCompile Include="..\..\WOCCatalog\TextDisplayViewController.m" />
-    <ClangCompile Include="..\..\WOCCatalog\BasicAnimationViewController.m" />
-    <ClangCompile Include="..\..\WOCCatalog\PhotogridViewController.m" />
-    <ClangCompile Include="..\..\WOCCatalog\ControlsViewController.m" />
-    <ClangCompile Include="..\..\WOCCatalog\MenuTableViewController.m" />
-    <ClangCompile Include="..\..\WOCCatalog\OpenGLES11Controller.m" />
-    <ClangCompile Include="..\..\WOCCatalog\AppDelegate.m" />
-    <ClangCompile Include="..\..\WOCCatalog\SearchBarViewController.m" />
-    <ClangCompile Include="..\..\WOCCatalog\ImagesViewController.m" />
-    <ClangCompile Include="..\..\WOCCatalog\TaskInfoViewController.m" />
-    <ClangCompile Include="..\..\WOCCatalog\ToolbarsViewController.m" />
-    <ClangCompile Include="..\..\WOCCatalog\AccelerateViewController.m" />
-    <ClangCompile Include="..\..\WOCCatalog\TextFieldsViewController.m" />
-    <ClangCompile Include="..\..\WOCCatalog\PickersViewController.m" />
-    <SBResourceCopy Include="..\..\WOCCatalog\Images\photo9.jpg" />
-    <SBResourceCopy Include="..\..\WOCCatalog\Images\photo4.jpg" />
-    <XibCompile Include="..\..\WOCCatalog\BezierViewController.xib" />
-    <SBResourceCopy Include="..\..\WOCCatalog\Images\tf_bgimage.jpg" />
-    <SBResourceCopy Include="..\..\WOCCatalog\Images\photo8.tif" />
-    <SBResourceCopy Include="..\..\WOCCatalog\Images\segment_check.png" />
-    <SBResourceCopy Include="..\..\WOCCatalog\Images\photo10.jpg" />
-    <SBResourceCopy Include="..\..\WOCCatalog\Images\segment_search.png" />
-    <SBResourceCopy Include="..\..\WOCCatalog\Images\photo1.jpg" />
-    <SBResourceCopy Include="..\..\WOCCatalog\Images\photo7.gif" />
-    <SBResourceCopy Include="..\..\WOCCatalog\Images\photo2.jpg" />
-    <SBResourceCopy Include="..\..\WOCCatalog\Images\photo3.jpg" />
-    <SBResourceCopy Include="..\..\WOCCatalog\Images\photo5.jpg" />
-    <SBResourceCopy Include="..\..\WOCCatalog\Images\photo6.jpg" />
-    <SBResourceCopy Include="..\..\WOCCatalog\Images\whiteButton.png" />
-    <SBResourceCopy Include="..\..\WOCCatalog\Images\blueButton.png" />
-    <SBResourceCopy Include="..\..\WOCCatalog\Images\segment_tools.png" />
-    <SBInfoPlistCopy Include="..\..\WOCCatalog\Info.plist">
-      <ExcludedFromBuild Condition="'$(Configuration)'=='Debug'">false</ExcludedFromBuild>
-      <ExcludedFromBuild Condition="'$(Configuration)'=='Release'">false</ExcludedFromBuild>
-      <VariableFile Condition="'$(Configuration)'=='Debug'">WOCCatalog-Debug-xcvars.txt</VariableFile>
-      <VariableFile Condition="'$(Configuration)'=='Release'">WOCCatalog-Release-xcvars.txt</VariableFile>
-    </SBInfoPlistCopy>
-    <Text Include="WOCCatalog-Debug-xcvars.txt">
-      <DeploymentContent>false</DeploymentContent>
-    </Text>
-    <Text Include="WOCCatalog-Release-xcvars.txt">
-      <DeploymentContent>false</DeploymentContent>
-    </Text>
-  </ItemGroup>
-  <ItemGroup />
-  <Import Project="$(VCTargetsPath)\Microsoft.Cpp.targets" />
-  <ImportGroup Label="ExtensionTargets">
-    <Import Project="$(WINOBJC_SDK_ROOT)\msvc\starboard.targets" />
-  </ImportGroup>
->>>>>>> 1407b978
-</Project>+<?xml version="1.0" encoding="utf-8"?>
+<Project DefaultTargets="Build" ToolsVersion="14.0" xmlns="http://schemas.microsoft.com/developer/msbuild/2003">
+  <ItemGroup Label="ProjectConfigurations">
+    <ProjectConfiguration Include="Debug|ARM">
+      <Configuration>Debug</Configuration>
+      <Platform>ARM</Platform>
+    </ProjectConfiguration>
+    <ProjectConfiguration Include="Debug|Win32">
+      <Configuration>Debug</Configuration>
+      <Platform>Win32</Platform>
+    </ProjectConfiguration>
+    <ProjectConfiguration Include="Release|ARM">
+      <Configuration>Release</Configuration>
+      <Platform>ARM</Platform>
+    </ProjectConfiguration>
+    <ProjectConfiguration Include="Release|Win32">
+      <Configuration>Release</Configuration>
+      <Platform>Win32</Platform>
+    </ProjectConfiguration>
+  </ItemGroup>
+  <PropertyGroup Label="Globals">
+    <ProjectName>WOCCatalog</ProjectName>
+    <RootNamespace>WOCCatalog</RootNamespace>
+    <DefaultLanguage>en-US</DefaultLanguage>
+    <MinimumVisualStudioVersion>14.0</MinimumVisualStudioVersion>
+    <AppContainerApplication>true</AppContainerApplication>
+    <ApplicationType>Windows Store</ApplicationType>
+    <ApplicationTypeRevision>10.0</ApplicationTypeRevision>
+    <EnableDotNetNativeCompatibleProfile>true</EnableDotNetNativeCompatibleProfile>
+    <WindowsTargetPlatformVersion>10.0.10586.0</WindowsTargetPlatformVersion>
+    <WindowsTargetPlatformMinVersion>10.0.10240.0</WindowsTargetPlatformMinVersion>
+    <ProjectGuid>{7ACE16A9-EA45-422A-80C9-0783F0ED4E9C}</ProjectGuid>
+    <WINOBJC_SDK_ROOT>..\..\..\..</WINOBJC_SDK_ROOT>
+  </PropertyGroup>
+  <Import Project="$(VCTargetsPath)\Microsoft.Cpp.Default.props" />
+  <PropertyGroup Label="Configuration" Condition="'$(Configuration)|$(Platform)'=='Debug|Win32'">
+    <ConfigurationType>Application</ConfigurationType>
+    <PlatformToolset>v140</PlatformToolset>
+    <TargetName>WOCCatalog</TargetName>
+  </PropertyGroup>
+  <PropertyGroup Condition="'$(Configuration)|$(Platform)'=='Debug|ARM'" Label="Configuration">
+    <ConfigurationType>Application</ConfigurationType>
+    <PlatformToolset>v140</PlatformToolset>
+    <TargetName>WOCCatalog</TargetName>
+  </PropertyGroup>
+  <PropertyGroup Label="Configuration" Condition="'$(Configuration)|$(Platform)'=='Release|Win32'">
+    <ConfigurationType>Application</ConfigurationType>
+    <PlatformToolset>v140</PlatformToolset>
+    <UseDotNetNativeToolchain>true</UseDotNetNativeToolchain>
+    <Optimize>true</Optimize>
+    <TargetName>WOCCatalog</TargetName>
+  </PropertyGroup>
+  <PropertyGroup Condition="'$(Configuration)|$(Platform)'=='Release|ARM'" Label="Configuration">
+    <ConfigurationType>Application</ConfigurationType>
+    <PlatformToolset>v140</PlatformToolset>
+    <UseDotNetNativeToolchain>true</UseDotNetNativeToolchain>
+    <Optimize>true</Optimize>
+    <TargetName>WOCCatalog</TargetName>
+  </PropertyGroup>
+  <Import Project="$(VCTargetsPath)\Microsoft.Cpp.props" />
+  <ImportGroup Label="ExtensionSettings">
+    <Import Project="$(WINOBJC_SDK_ROOT)\msvc\starboard.props" />
+  </ImportGroup>
+  <ImportGroup Label="Shared">
+    <Import Project="../WOCCatalog-Headers-WinStore10/WOCCatalog-Headers.vcxitems" Label="Shared" />
+  </ImportGroup>
+  <ImportGroup Label="PropertySheets" Condition="'$(Configuration)|$(Platform)'=='Debug|Win32'">
+    <Import Project="$(UserRootDir)\Microsoft.Cpp.$(Platform).user.props" Condition="exists('$(UserRootDir)\Microsoft.Cpp.$(Platform).user.props')" Label="LocalAppDataPlatform" />
+  </ImportGroup>
+  <ImportGroup Condition="'$(Configuration)|$(Platform)'=='Debug|ARM'" Label="PropertySheets">
+    <Import Project="$(UserRootDir)\Microsoft.Cpp.$(Platform).user.props" Condition="exists('$(UserRootDir)\Microsoft.Cpp.$(Platform).user.props')" Label="LocalAppDataPlatform" />
+  </ImportGroup>
+  <ImportGroup Label="PropertySheets" Condition="'$(Configuration)|$(Platform)'=='Release|Win32'">
+    <Import Project="$(UserRootDir)\Microsoft.Cpp.$(Platform).user.props" Condition="exists('$(UserRootDir)\Microsoft.Cpp.$(Platform).user.props')" Label="LocalAppDataPlatform" />
+  </ImportGroup>
+  <ImportGroup Condition="'$(Configuration)|$(Platform)'=='Release|ARM'" Label="PropertySheets">
+    <Import Project="$(UserRootDir)\Microsoft.Cpp.$(Platform).user.props" Condition="exists('$(UserRootDir)\Microsoft.Cpp.$(Platform).user.props')" Label="LocalAppDataPlatform" />
+  </ImportGroup>
+  <PropertyGroup Label="UserMacros" />
+  <PropertyGroup>
+    <PackageCertificateKeyFile>WOCCatalog_TemporaryKey.pfx</PackageCertificateKeyFile>
+  </PropertyGroup>
+  <ItemDefinitionGroup Condition="'$(Configuration)|$(Platform)'=='Debug|Win32'">
+    <ClCompile>
+      <AdditionalOptions>/bigobj %(AdditionalOptions)</AdditionalOptions>
+      <DisableSpecificWarnings>4453;28204</DisableSpecificWarnings>
+      <RuntimeLibrary>MultiThreadedDebugDLL</RuntimeLibrary>
+    </ClCompile>
+    <ClangCompile>
+      <RuntimeLibrary>MultiThreadedDebugDLL</RuntimeLibrary>
+      <HeaderMap>Project</HeaderMap>
+      <ObjectiveCARC>true</ObjectiveCARC>
+      <ObjectiveCModules>true</ObjectiveCModules>
+      <OptimizationLevel>Disabled</OptimizationLevel>
+      <PreprocessorDefinitions>DEBUG=1</PreprocessorDefinitions>
+    </ClangCompile>
+    <Link>
+      <GenerateDebugInformation>true</GenerateDebugInformation>
+      <AdditionalDependencies>%(AdditionalDependencies);Accelerate.lib;GLKit.lib;OpenGLES.lib;CoreImage.lib</AdditionalDependencies>
+    </Link>
+    <SBInfoPlistCopy>
+      <ExcludedFromBuild>true</ExcludedFromBuild>
+    </SBInfoPlistCopy>
+  </ItemDefinitionGroup>
+  <ItemDefinitionGroup Condition="'$(Configuration)|$(Platform)'=='Debug|ARM'">
+    <ClCompile>
+      <AdditionalOptions>/bigobj %(AdditionalOptions)</AdditionalOptions>
+      <DisableSpecificWarnings>4453;28204</DisableSpecificWarnings>
+      <RuntimeLibrary>MultiThreadedDebugDLL</RuntimeLibrary>
+    </ClCompile>
+    <ClangCompile>
+      <RuntimeLibrary>MultiThreadedDebugDLL</RuntimeLibrary>
+      <HeaderMap>Project</HeaderMap>
+      <ObjectiveCARC>true</ObjectiveCARC>
+      <ObjectiveCModules>true</ObjectiveCModules>
+      <OptimizationLevel>Disabled</OptimizationLevel>
+      <PreprocessorDefinitions>DEBUG=1</PreprocessorDefinitions>
+    </ClangCompile>
+    <Link>
+      <GenerateDebugInformation>true</GenerateDebugInformation>
+      <AdditionalDependencies>%(AdditionalDependencies);Accelerate.lib;GLKit.lib;OpenGLES.lib;CoreImage.lib</AdditionalDependencies>
+    </Link>
+    <SBInfoPlistCopy>
+      <ExcludedFromBuild>true</ExcludedFromBuild>
+    </SBInfoPlistCopy>
+  </ItemDefinitionGroup>
+  <ItemDefinitionGroup Condition="'$(Configuration)|$(Platform)'=='Release|Win32'">
+    <ClCompile>
+      <AdditionalOptions>/bigobj %(AdditionalOptions)</AdditionalOptions>
+      <DisableSpecificWarnings>4453;28204</DisableSpecificWarnings>
+    </ClCompile>
+    <ClangCompile>
+      <HeaderMap>Project</HeaderMap>
+      <ObjectiveCARC>true</ObjectiveCARC>
+      <ObjectiveCModules>true</ObjectiveCModules>
+      <OptimizationLevel>MinSpace</OptimizationLevel>
+    </ClangCompile>
+    <Link>
+      <GenerateDebugInformation>true</GenerateDebugInformation>
+      <AdditionalDependencies>%(AdditionalDependencies);Accelerate.lib;GLKit.lib;OpenGLES.lib;CoreImage.lib</AdditionalDependencies>
+    </Link>
+    <SBInfoPlistCopy>
+      <ExcludedFromBuild>true</ExcludedFromBuild>
+    </SBInfoPlistCopy>
+  </ItemDefinitionGroup>
+  <ItemDefinitionGroup Condition="'$(Configuration)|$(Platform)'=='Release|ARM'">
+    <ClCompile>
+      <AdditionalOptions>/bigobj %(AdditionalOptions)</AdditionalOptions>
+      <DisableSpecificWarnings>4453;28204</DisableSpecificWarnings>
+    </ClCompile>
+    <ClangCompile>
+      <HeaderMap>Project</HeaderMap>
+      <ObjectiveCARC>true</ObjectiveCARC>
+      <ObjectiveCModules>true</ObjectiveCModules>
+      <OptimizationLevel>MinSpace</OptimizationLevel>
+    </ClangCompile>
+    <Link>
+      <GenerateDebugInformation>true</GenerateDebugInformation>
+      <AdditionalDependencies>%(AdditionalDependencies);Accelerate.lib;GLKit.lib;OpenGLES.lib;CoreImage.lib</AdditionalDependencies>
+    </Link>
+    <SBInfoPlistCopy>
+      <ExcludedFromBuild>true</ExcludedFromBuild>
+    </SBInfoPlistCopy>
+  </ItemDefinitionGroup>
+  <ItemGroup>
+    <AppxManifest Include="Package.appxmanifest">
+      <SubType>Designer</SubType>
+    </AppxManifest>
+    <Xml Include="default.rd.xml" />
+    <None Include="WOCCatalog_TemporaryKey.pfx" />
+    <Image Include="..\..\WOCCatalog\Images\tf_bgimage.jpg" />
+    <Image Include="Assets\LockScreenLogo.scale-200.png" />
+    <Image Include="Assets\SplashScreen.scale-200.png" />
+    <Image Include="Assets\Square150x150Logo.scale-200.png" />
+    <Image Include="Assets\Square44x44Logo.scale-200.png" />
+    <Image Include="Assets\Square44x44Logo.targetsize-24_altform-unplated.png" />
+    <Image Include="Assets\StoreLogo.png" />
+    <Image Include="Assets\Wide310x150Logo.scale-200.png" />
+    <ClangCompile Include="..\..\WOCCatalog\ApplicationViewController.m" />
+    <ClangCompile Include="..\..\WOCCatalog\BasicAnimationViewController.m" />
+    <ClangCompile Include="..\..\WOCCatalog\GLKitExampleController.mm" />
+    <ClangCompile Include="..\..\WOCCatalog\TextDisplayViewController.m" />
+    <ClangCompile Include="..\..\WOCCatalog\XamlViewController.m" />
+    <ClangCompile Include="..\..\WOCCatalog\ViewController.m" />
+    <ClangCompile Include="..\..\WOCCatalog\WebViewController.m" />
+    <ClangCompile Include="..\..\WOCCatalog\AutoLayoutViewController.m" />
+    <ClangCompile Include="..\..\WOCCatalog\ButtonsViewController.m" />
+    <ClangCompile Include="..\..\WOCCatalog\GLKitExampleController.mm" />
+    <ClangCompile Include="..\..\WOCCatalog\BezierViewController.m" />
+    <ClangCompile Include="..\..\WOCCatalog\main.m" />
+    <ClangCompile Include="..\..\WOCCatalog\TransitionsViewController.m" />
+    <ClangCompile Include="..\..\WOCCatalog\DisplayModeViewController.m" />
+    <ClangCompile Include="..\..\WOCCatalog\AlertsViewController.m" />
+    <ClangCompile Include="..\..\WOCCatalog\FoundationsViewController.m" />
+    <ClangCompile Include="..\..\WOCCatalog\PageViewController.m" />
+    <ClangCompile Include="..\..\WOCCatalog\SingleImageViewController.m" />
+    <ClangCompile Include="..\..\WOCCatalog\MainViewController.m" />
+    <ClangCompile Include="..\..\WOCCatalog\OpenGLES20Controller.m" />
+    <ClangCompile Include="..\..\WOCCatalog\SegmentsViewController.m" />
+    <ClangCompile Include="..\..\WOCCatalog\PhotogridViewController.m" />
+    <ClangCompile Include="..\..\WOCCatalog\ControlsViewController.m" />
+    <ClangCompile Include="..\..\WOCCatalog\MenuTableViewController.m" />
+    <ClangCompile Include="..\..\WOCCatalog\OpenGLES11Controller.m" />
+    <ClangCompile Include="..\..\WOCCatalog\AppDelegate.m" />
+    <ClangCompile Include="..\..\WOCCatalog\SearchBarViewController.m" />
+    <ClangCompile Include="..\..\WOCCatalog\ImagesViewController.m" />
+    <ClangCompile Include="..\..\WOCCatalog\TaskInfoViewController.m" />
+    <ClangCompile Include="..\..\WOCCatalog\ToolbarsViewController.m" />
+    <ClangCompile Include="..\..\WOCCatalog\AccelerateViewController.m" />
+    <ClangCompile Include="..\..\WOCCatalog\TextFieldsViewController.m" />
+    <ClangCompile Include="..\..\WOCCatalog\PickersViewController.m" />
+    <SBResourceCopy Include="..\..\WOCCatalog\Images\photo4.jpg" />
+    <XibCompile Include="..\..\WOCCatalog\BezierViewController.xib" />
+    <SBResourceCopy Include="..\..\WOCCatalog\Images\photo8.tif" />
+    <SBResourceCopy Include="..\..\WOCCatalog\Images\segment_check.png" />
+    <SBResourceCopy Include="..\..\WOCCatalog\Images\segment_search.png" />
+    <SBResourceCopy Include="..\..\WOCCatalog\Images\photo1.jpg" />
+    <SBResourceCopy Include="..\..\WOCCatalog\Images\photo7.gif" />
+    <SBResourceCopy Include="..\..\WOCCatalog\Images\photo2.jpg" />
+    <SBResourceCopy Include="..\..\WOCCatalog\Images\photo3.jpg" />
+    <SBResourceCopy Include="..\..\WOCCatalog\Images\photo5.jpg" />
+    <SBResourceCopy Include="..\..\WOCCatalog\Images\photo6.jpg" />
+    <SBResourceCopy Include="..\..\WOCCatalog\Images\photo9.jpg" />
+    <SBResourceCopy Include="..\..\WOCCatalog\Images\photo10.jpg" />
+    <SBResourceCopy Include="..\..\WOCCatalog\Images\whiteButton.png" />
+    <SBResourceCopy Include="..\..\WOCCatalog\Images\blueButton.png" />
+    <SBResourceCopy Include="..\..\WOCCatalog\Images\segment_tools.png" />
+    <SBInfoPlistCopy Include="..\..\WOCCatalog\Info.plist">
+      <ExcludedFromBuild Condition="'$(Configuration)'=='Debug'">false</ExcludedFromBuild>
+      <ExcludedFromBuild Condition="'$(Configuration)'=='Release'">false</ExcludedFromBuild>
+      <VariableFile Condition="'$(Configuration)'=='Debug'">WOCCatalog-Debug-xcvars.txt</VariableFile>
+      <VariableFile Condition="'$(Configuration)'=='Release'">WOCCatalog-Release-xcvars.txt</VariableFile>
+    </SBInfoPlistCopy>
+    <Text Include="WOCCatalog-Debug-xcvars.txt">
+      <DeploymentContent>false</DeploymentContent>
+    </Text>
+    <Text Include="WOCCatalog-Release-xcvars.txt">
+      <DeploymentContent>false</DeploymentContent>
+    </Text>
+  </ItemGroup>
+  <ItemGroup />
+  <Import Project="$(VCTargetsPath)\Microsoft.Cpp.targets" />
+  <ImportGroup Label="ExtensionTargets">
+    <Import Project="$(WINOBJC_SDK_ROOT)\msvc\starboard.targets" />
+  </ImportGroup>
+</Project>