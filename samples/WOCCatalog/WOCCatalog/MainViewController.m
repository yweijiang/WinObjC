//******************************************************************************
//
// Copyright (c) 2016 Intel Corporation. All rights reserved.
// Copyright (c) 2015 Microsoft Corporation. All rights reserved.
//
// This code is licensed under the MIT License (MIT).
//
// THE SOFTWARE IS PROVIDED "AS IS", WITHOUT WARRANTY OF ANY KIND, EXPRESS OR
// IMPLIED, INCLUDING BUT NOT LIMITED TO THE WARRANTIES OF MERCHANTABILITY,
// FITNESS FOR A PARTICULAR PURPOSE AND NONINFRINGEMENT. IN NO EVENT SHALL THE
// AUTHORS OR COPYRIGHT HOLDERS BE LIABLE FOR ANY CLAIM, DAMAGES OR OTHER
// LIABILITY, WHETHER IN AN ACTION OF CONTRACT, TORT OR OTHERWISE, ARISING FROM,
// OUT OF OR IN CONNECTION WITH THE SOFTWARE OR THE USE OR OTHER DEALINGS IN
// THE SOFTWARE.
//
//******************************************************************************

#import "MainViewController.h"
#import "ButtonsViewController.h"
#import "ControlsViewController.h"
#import "TextFieldsViewController.h"
#import "TextDisplayViewController.h"
#import "TransitionsViewController.h"
#import "AlertsViewController.h"
#import "ToolbarsViewController.h"
#import "SegmentsViewController.h"
#import "WebViewController.h"
#import "SearchBarViewController.h"
#import "PickersViewController.h"
#import "ImagesViewController.h"
#import "OpenGLES11Controller.h"
#import "OpenGLES20Controller.h"
#import "GLKitExampleController.h"
#import "PhotogridViewController.h"
#import "BezierViewController.h"
#import "AutoLayoutViewController.h"
#import "PageViewController.h"
#import "ApplicationViewController.h"
#import "FoundationsViewController.h"
#import "BasicAnimationViewController.h"
#import "AccelerateViewController.h"
#import "CoreMotionViewController.h"
#import "ShadowViewController.h"
#import "UIPasteboardViewController.h"
#import "AudioToolboxViewController.h"

#ifdef WINOBJC
#import "XamlViewController.h"
#import "DisplayModeViewController.h"
#endif

@interface MainViewController ()

@end

@implementation MainViewController

- (void)viewDidLoad {
    [super viewDidLoad];
<<<<<<< HEAD

    // CoreMotion
=======
    self.menuItems = [NSMutableArray array];
    
    //AudioToolbox
    [self addMenuItemViewController:[[AudioToolboxViewController alloc] init] andTitle:@"AudioToolbox"];
   
    //CoreMotion
>>>>>>> 3bc1338b
    [self addMenuItemViewController:[[CoreMotionViewController alloc] init] andTitle:@"CoreMotion"];

    // Foundations tests
    [self addMenuItemViewController:[[FoundationsViewController alloc] init] andTitle:@"Foundation Tests"];

    // Controls
    [self addMenuItemViewController:[[ControlsViewController alloc] init] andTitle:@"Controls"];

    // Buttons
    [self addMenuItemViewController:[[ButtonsViewController alloc] init] andTitle:@"ButtonsViewController"];

    // AutoLayout
    [self addMenuItemViewController:[[AutoLayoutViewController alloc] init] andTitle:@"Constraint Based Layout"];

#ifdef WINOBJC
    // Controls
    [self addMenuItemViewController:[[XamlViewController alloc] init] andTitle:@"XamlControls"];

    // Display mode
    [self addMenuItemViewController:[[SBDisplayModeViewController alloc] init] andTitle:@"Display Mode"];
#endif

    // TextFields
    [self addMenuItemViewController:[[TextFieldsViewController alloc] init] andTitle:@"TextFields"];

    // SearchBar
    [self addMenuItemViewController:[[SearchBarViewController alloc] init] andTitle:@"SearchBar"];

    // OpenGL
    [self addMenuItemViewController:[[OpenGLES11ViewController alloc] init] andTitle:@"Open GLES 1.1"];

    // OpenGL 2.0
    [self addMenuItemViewController:[[OpenGLES20ViewController alloc] init] andTitle:@"Open GLES 2.0"];

    // GLKit
    [self addMenuItemViewController:[[GLKitExampleController alloc] init] andTitle:@"GLKit"];

    // Text Display
    [self addMenuItemViewController:[[TextDrawerController alloc] init] andTitle:@"Text Display"];

    // Pickers
    [self addMenuItemViewController:[[PickersViewController alloc] init] andTitle:@"Pickers"];

    // Images
    [self addMenuItemViewController:[[ImagesViewController alloc] init] andTitle:@"ImageView"];

    // Web
    [self addMenuItemViewController:[[WebViewController alloc] init] andTitle:@"WebView"];

    // Segment
    [self addMenuItemViewController:[[SegmentsViewController alloc] init] andTitle:@"Segments"];

    // Alerts
    [self addMenuItemViewController:[[AlertsViewController alloc] init] andTitle:@"Alerts"];

    // CollectionView
    [self addMenuItemViewController:[[PhotogridViewController alloc] init] andTitle:@"CollectionView"];

    // PageView
    [self addMenuItemViewController:[[PageViewController alloc] init] andTitle:@"Page View"];

    // Bezier
    [self addMenuItemViewController:[[BezierViewController alloc] init] andTitle:@"Bezier Paths"];

    // Application
    [self addMenuItemViewController:[[ApplicationViewController alloc] init] andTitle:@"Application"];

    // Basic Animation
    [self addMenuItemViewController:[[BasicAnimationViewController alloc] init] andTitle:@"Animation"];

    // Accelerate
    [self addMenuItemViewController:[[AccelerateViewController alloc] init] andTitle:@"Accelerate"];

    // Shadow
    [self addMenuItemViewController:[[ShadowViewController alloc] init] andTitle:@"Shadow"];

    // UIPasteboard
    [self addMenuItemViewController:[[UIPasteboardViewController alloc] init] andTitle:@"Copy And Paste"];

    // XIBTest
    UIStoryboard* board = [UIStoryboard storyboardWithName:@"XIBTest" bundle:[NSBundle mainBundle]];
    UIViewController* controller = [board instantiateInitialViewController];

    [self addMenuItemViewController:controller andTitle:@"XIB Test"];
}

- (void)didReceiveMemoryWarning {
    [super didReceiveMemoryWarning];
    // Dispose of any resources that can be recreated.
}

/*
#pragma mark - Navigation

// In a storyboard-based application, you will often want to do a little preparation before navigation
- (void)prepareForSegue:(UIStoryboardSegue *)segue sender:(id)sender {
    // Get the new view controller using [segue destinationViewController].
    // Pass the selected object to the new view controller.
}
*/

@end<|MERGE_RESOLUTION|>--- conflicted
+++ resolved
@@ -57,17 +57,11 @@
 
 - (void)viewDidLoad {
     [super viewDidLoad];
-<<<<<<< HEAD
-
-    // CoreMotion
-=======
-    self.menuItems = [NSMutableArray array];
     
     //AudioToolbox
     [self addMenuItemViewController:[[AudioToolboxViewController alloc] init] andTitle:@"AudioToolbox"];
    
     //CoreMotion
->>>>>>> 3bc1338b
     [self addMenuItemViewController:[[CoreMotionViewController alloc] init] andTitle:@"CoreMotion"];
 
     // Foundations tests
